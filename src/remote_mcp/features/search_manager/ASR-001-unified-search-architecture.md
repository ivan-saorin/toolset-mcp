# ASR-001: Unified Search Architecture

**Date**: 2025-09-07  
**Status**: Implemented  
**Author**: Ivan  
**Feature**: Search Manager  

## Context

The toolset-mcp project needed a unified way to search across multiple web and academic paper providers. Previously, users would need to call individual search tools (Brave, Tavily, ArXiv, PubMed, etc.) separately, leading to:
- Inefficient sequential searches
- Inconsistent result formats
- Complex integration logic in client code
- Manual result consolidation

## Decision

We implemented a Unified Search Manager that:
1. Consolidates all search providers under two simple methods: `web_search` and `paper_search`
2. Executes searches in parallel for optimal performance
3. Provides consistent result formatting across all providers
4. Handles provider failures gracefully
5. Maintains the ability to call specific providers when needed

### Architecture Overview

```
SearchManagerEngine
├── Web Providers
<<<<<<< HEAD
│   ├── BraveSearchProvider (refer to: `M:\ref_projects\brave-search-mcp-server`)
│   └── TavilySearchProvider (refere to: `M:\ref_projects\tavily-mcp`)
│   └── SearxngSearchProvider (refer to: `M:\ref_projects\SearXNG-MCP`)
└── Paper Providers (refer to: `M:\ref_projects\paper-search-mcp`)
=======
│   ├── BraveSearchProvider
│   ├── TavilySearchProvider
│   └── SearXNGSearchProvider
└── Paper Providers
>>>>>>> a3965942
    ├── ArxivSearchProvider
    ├── PubMedSearchProvider
    └── SemanticScholarProvider
```

### Key Design Decisions

1. **Two Simple Methods**: Instead of exposing all providers as separate tools, we provide just `web_search` and `paper_search`, dramatically simplifying the API surface.

2. **Parallel Execution**: All selected providers run concurrently using `asyncio.gather()`, with individual timeout handling.

3. **Optional Provider Selection**: Users can specify which providers to use, or let the system use all available providers.

4. **Graceful Degradation**: If a provider fails or isn't configured, the search continues with remaining providers.

5. **No Optional[] Usage**: Due to FastMCP limitations, we use `Union[List[str], None]` instead of `Optional[]`.

6. **Environment-Based Configuration**: Each provider validates its required environment variables on initialization.

## Implementation Details

### Base Provider Pattern

```python
class BaseSearchProvider(ABC):
    def __init__(self, name: str, timeout: float = 5.0)
    
    @abstractmethod
    async def search(self, query: str, max_results: int = 10) -> List[SearchResult]
    
    @abstractmethod
    def get_env_requirements(self) -> Dict[str, Dict[str, Any]]
    
    def validate_env(self) -> None
```

### Unified Result Format

```python
@dataclass
class SearchResult:
    # Common fields
    title: str
    url: str
    snippet: str
    source: str
    score: float
    
    # Paper-specific
    authors: Union[List[str], None]
    published_date: Union[str, None]
    doi: Union[str, None]
    abstract: Union[str, None]
    pdf_url: Union[str, None]
    
    # Web-specific
    domain: Union[str, None]
    published_time: Union[str, None]
```

### Parallel Search Pattern

```python
async def web_search(self, query: str, providers: Union[List[str], None] = None, max_results: int = 10):
    # Determine providers
    if providers is None:
        providers = list(self.web_providers.keys())
    
    # Run in parallel
    tasks = []
    for provider_name in providers:
        provider = self.web_providers[provider_name]
        task = provider.search(query, max_results)
        tasks.append((provider_name, task))
    
    # Gather with error handling
    results = await asyncio.gather(*[t[1] for t in tasks], return_exceptions=True)
```

## Environment Configuration

### Required Environment Variables

```yaml
# Web Providers
BRAVE_API_KEY: Required for Brave search
TAVILY_API_KEY: Required for Tavily AI-enhanced search
SEARXNG_SERVER_URL: Required for SearXNG meta-search (self-hosted or public instance)

# Paper Providers (Optional - increase rate limits)
PUBMED_API_KEY: Optional for PubMed
SEMANTIC_SCHOLAR_API_KEY: Optional for Semantic Scholar
```

### Caprover Deployment

The system is designed for easy deployment on Caprover with environment variable injection:

```yaml
environment:
  BRAVE_API_KEY: "$$cap_brave_api_key"
  TAVILY_API_KEY: "$$cap_tavily_api_key"
  SEARXNG_SERVER_URL: "$$cap_searxng_server_url"
  PUBMED_API_KEY: "$$cap_pubmed_api_key"
  SEMANTIC_SCHOLAR_API_KEY: "$$cap_semantic_api_key"
```

## Result Consolidation

### Deduplication Strategy

1. **Web Results**: Deduplicate by URL
2. **Paper Results**: Deduplicate by DOI or title similarity

### Ranking Algorithm

- Base scoring from provider (position-based)
- Provider weights (e.g., Tavily gets 1.2x boost for AI enhancement)
- Sort by final score, return top N results

## Error Handling

Each provider failure is isolated and recorded:
```python
{
    "providers_used": ["brave", "tavily"],
    "errors": {
        "arxiv": "Connection timeout"
    }
}
```

## Usage Examples

### Simple Web Search
```python
# Search all available web providers
results = await search_manager.web_search("python asyncio tutorial")
```

### Targeted Paper Search
```python
# Search specific academic databases
papers = await search_manager.paper_search(
    "transformer neural networks",
    providers=["arxiv", "semantic"]
)
```

### Paper Download
```python
# Download a paper PDF
result = await search_manager.paper_download(
    paper_id="2106.12345",
    provider="arxiv",
    save_path="./downloads"
)
```

## Future Enhancements

1. **Additional Providers**: Easy to add new providers following the base pattern
2. **Smart Provider Selection**: Automatically choose providers based on query type
3. **Result Caching**: Cache results for repeated queries
4. **Advanced Deduplication**: Use ML-based similarity for better duplicate detection
5. **PDF Text Extraction**: Implement proper PDF parsing for `paper_read` functionality

## Consequences

### Positive
- Simplified API with just two main search methods
- Significant performance improvement through parallelization
- Consistent result format across all providers
- Easy to add new providers
- Graceful handling of provider failures

### Negative
- Slightly more complex internal implementation
- Requires careful environment configuration
- Some provider-specific features might be hidden in the unified interface

## Lessons Learned

1. **Parallel by Default**: For I/O-bound operations like API calls, parallel execution should be the default
2. **Graceful Degradation**: Systems should continue functioning even when some components fail
3. **Simple APIs Win**: Two well-designed methods are better than exposing ten individual providers
4. **Environment Validation**: Validate configuration early and provide clear error messages<|MERGE_RESOLUTION|>--- conflicted
+++ resolved
@@ -27,17 +27,10 @@
 ```
 SearchManagerEngine
 ├── Web Providers
-<<<<<<< HEAD
 │   ├── BraveSearchProvider (refer to: `M:\ref_projects\brave-search-mcp-server`)
 │   └── TavilySearchProvider (refere to: `M:\ref_projects\tavily-mcp`)
 │   └── SearxngSearchProvider (refer to: `M:\ref_projects\SearXNG-MCP`)
 └── Paper Providers (refer to: `M:\ref_projects\paper-search-mcp`)
-=======
-│   ├── BraveSearchProvider
-│   ├── TavilySearchProvider
-│   └── SearXNGSearchProvider
-└── Paper Providers
->>>>>>> a3965942
     ├── ArxivSearchProvider
     ├── PubMedSearchProvider
     └── SemanticScholarProvider
